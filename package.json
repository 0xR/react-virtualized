{
  "name": "react-virtualized",
  "description": "React components for efficiently rendering large, scrollable lists and tabular data",
  "author": "Brian Vaughn <brian.david.vaughn@gmail.com>",
  "user": "bvaughn",
<<<<<<< HEAD
  "version": "5.1.2-rc1",
=======
  "version": "5.2.0",
>>>>>>> 4e4a58f7
  "homepage": "https://github.com/bvaughn/react-virtualized",
  "main": "dist/react-virtualized.js",
  "jsnext:main": "es/index.js",
  "license": "MIT",
  "scripts": {
    "build": "npm run build:css && npm run build:es && npm run build:demo && npm run build:umd",
    "build:css": "postcss --use autoprefixer source/styles.css > styles.css",
    "build:demo": "npm run clean:demo && NODE_ENV=production webpack --config webpack.config.demo.js -p --bail",
    "build:es": "npm run clean:es && NODE_ENV=production BABEL_ENV=es babel source --out-dir es --ignore *.example.js,*.test.js,source/demo/,source/tests.js",
    "build:umd": "npm run clean:umd && NODE_ENV=production webpack --config webpack.config.umd.js --bail",
    "clean": "npm run clean:demo && npm run clean:es && npm run clean:umd",
    "clean:demo": "rimraf build",
    "clean:es": "rimraf es",
    "clean:umd": "rimraf dist",
    "deploy": "gh-pages -d build",
    "lint": "standard",
    "prebuild": "npm run lint",
    "postpublish": "npm run deploy",
    "prepublish": "npm run build",
    "start": "webpack-dev-server --hot --inline --config webpack.config.dev.js",
    "test": "npm run lint && npm run test:unit",
    "test:unit": "NODE_ENV=test karma start",
    "watch": "watch 'clear && npm run lint -s && npm run test -s' source"
  },
  "repository": {
    "type": "git",
    "url": "https://github.com/bvaughn/react-virtualized.git"
  },
  "keywords": [
    "react",
    "reactjs",
    "react-component",
    "virtual",
    "list",
    "scrolling",
    "infinite",
    "virtualized",
    "table",
    "fixed",
    "header",
    "flex",
    "flexbox"
  ],
  "bugs": {
    "url": "https://github.com/bvaughn/react-virtualized/issues"
  },
  "standard": {
    "parser": "babel-eslint",
    "ignore": [
      "dist",
      "es",
      "source/vendor"
    ],
    "global": [
      "afterAll",
      "afterEach",
      "beforeAll",
      "beforeEach",
      "describe",
      "expect",
      "fdescribe",
      "fit",
      "it",
      "getComputedStyle",
      "jasmine"
    ]
  },
  "devDependencies": {
    "autoprefixer": "^6.2.3",
    "babel-cli": "6.5.1",
    "babel-core": "^6.5.1",
    "babel-eslint": "^5.0.0",
    "babel-loader": "^6.2.3",
    "babel-plugin-react-transform": "^2.0.0",
    "babel-plugin-transform-decorators-legacy": "^1.3.4",
    "babel-plugin-typecheck": "^3.6.1",
    "babel-polyfill": "^6.5.0",
    "babel-preset-es2015": "^6.5.0",
    "babel-preset-react": "^6.5.0",
    "babel-preset-stage-0": "^6.5.0",
    "bluebird": "^3.0.5",
    "css-loader": "^0.23.0",
    "express": "^4.13.3",
    "extract-text-webpack-plugin": "^1.0.1",
    "file-loader": "^0.8.5",
    "fs-extra": "^0.26.2",
    "gh-pages": "^0.6.0",
    "html-webpack-plugin": "^1.7.0",
    "immutable": "^3.7.5",
    "jasmine": "^2.3.2",
    "jasmine-core": "^2.3.4",
    "karma": "^0.13.15",
    "karma-jasmine": "^0.3.6",
    "karma-junit-reporter": "^0.3.8",
    "karma-phantomjs-launcher": "^0.2.1",
    "karma-sourcemap-loader": "^0.3.6",
    "karma-spec-reporter": "0.0.23",
    "karma-webpack": "^1.7.0",
    "phantomjs": "^1.9.19",
    "postcss": "^5.0.14",
    "postcss-cli": "^2.3.3",
    "postcss-loader": "^0.8.0",
    "react": "^0.14.3",
    "react-addons-test-utils": "^0.14.3",
    "react-dom": "^0.14.3",
    "react-transform-catch-errors": "^1.0.2",
    "react-transform-hmr": "^1.0.2",
    "redbox-react": "^1.0.1",
    "rimraf": "^2.4.3",
    "standard": "^5.4.1",
    "style-loader": "^0.13.0",
    "watch": "^0.16.0",
    "webpack": "^1.9.6",
    "webpack-dev-server": "^1.14.0"
  },
  "dependencies": {
    "classnames": "^2.2.3",
    "raf": "^3.1.0",
    "react-pure-render": "^1.0.2"
  },
  "peerDependencies": {
    "react": "^0.14.0",
    "react-dom": "^0.14.3"
  }
}<|MERGE_RESOLUTION|>--- conflicted
+++ resolved
@@ -3,11 +3,7 @@
   "description": "React components for efficiently rendering large, scrollable lists and tabular data",
   "author": "Brian Vaughn <brian.david.vaughn@gmail.com>",
   "user": "bvaughn",
-<<<<<<< HEAD
-  "version": "5.1.2-rc1",
-=======
-  "version": "5.2.0",
->>>>>>> 4e4a58f7
+  "version": "5.2.1-rc1",
   "homepage": "https://github.com/bvaughn/react-virtualized",
   "main": "dist/react-virtualized.js",
   "jsnext:main": "es/index.js",
