--- conflicted
+++ resolved
@@ -170,7 +170,8 @@
    * Since Grid only receives :columnsCount and :rowsCount it has no way of detecting when the underlying data changes.
    */
   recomputeGridSize () {
-    this._computeGridMetadata(this.props)
+    this._computeColumnMetadata(this.props)
+    this._computeRowMetadata(this.props)
     this.forceUpdate()
   }
 
@@ -229,13 +230,9 @@
   }
 
   componentWillMount () {
-<<<<<<< HEAD
     this._scrollbarSize = getScrollbarSize()
-    this._computeGridMetadata(this.props)
-=======
     this._computeColumnMetadata(this.props)
     this._computeRowMetadata(this.props)
->>>>>>> 63e8ddbc
   }
 
   componentWillReceiveProps (nextProps) {
@@ -262,11 +259,11 @@
         oldCellSize: this.props.rowHeight
       })
     ) {
-      this._computeGridMetadata(nextProps)
+      this._computeColumnMetadata(nextProps)
+      this._computeRowMetadata(nextProps)
       this._metadataRecreated = true
     }
 
-<<<<<<< HEAD
     // Changes in certain properties always require a new render.
     // Note that changes to cell-renderer and no-content-renderer do not trigger an update,
     // Because people may use inline callbacks which would cause too many false positives.
@@ -274,33 +271,6 @@
       this.props.className !== nextProps.className
     )
   }
-=======
-    // Update scroll offsets if the size or number of cells have changed, invalidating the previous value
-    computeCellMetadataAndUpdateScrollOffsetHelper({
-      cellsCount: this.props.columnsCount,
-      cellSize: this.props.columnWidth,
-      computeMetadataCallback: this._computeColumnMetadata,
-      computeMetadataCallbackProps: nextProps,
-      computeMetadataOnNextUpdate: nextState.computeGridMetadataOnNextUpdate,
-      nextCellsCount: nextProps.columnsCount,
-      nextCellSize: nextProps.columnWidth,
-      nextScrollToIndex: nextProps.scrollToColumn,
-      scrollToIndex: this.props.scrollToColumn,
-      updateScrollOffsetForScrollToIndex: this._updateScrollLeftForScrollToColumn
-    })
-    computeCellMetadataAndUpdateScrollOffsetHelper({
-      cellsCount: this.props.rowsCount,
-      cellSize: this.props.rowHeight,
-      computeMetadataCallback: this._computeRowMetadata,
-      computeMetadataCallbackProps: nextProps,
-      computeMetadataOnNextUpdate: nextState.computeGridMetadataOnNextUpdate,
-      nextCellsCount: nextProps.rowsCount,
-      nextCellSize: nextProps.rowHeight,
-      nextScrollToIndex: nextProps.scrollToRow,
-      scrollToIndex: this.props.scrollToRow,
-      updateScrollOffsetForScrollToIndex: this._updateScrollTopForScrollToRow
-    })
->>>>>>> 63e8ddbc
 
   shouldComponentUpdate (nextProps, nextState) {
     const isScrollingChanged = this.state.isScrolling !== nextState.isScrolling
@@ -324,12 +294,6 @@
         previousStopIndex: this._rowStopIndex
       })
     )
-// console.group('shouldComponentUpdate()')
-// console.log('isScrollingChanged:', isScrollingChanged)
-// console.log('cellIndicesHaveChanged:', this._cellIndicesHaveChanged)
-// console.log('forceRerender:', this._forceRerender)
-// console.log('metadataRecreated:', this._metadataRecreated)
-// console.groupEnd()
 
     return (
       isScrollingChanged ||
@@ -340,7 +304,6 @@
   }
 
   render () {
-// console.log('Grid.render()', ++TMP_RENDER_COUNT)
     const {
       className,
       columnsCount,
@@ -415,7 +378,6 @@
             ? this._renderedCellCache.get(key)
             : renderCell({ columnIndex, rowIndex })
 
-// console.log('key:', key, this._renderedCellCache.has(key) ? 'cached' : 'new')
           this._renderedCellCache.set(key, renderedCell)
 
           // any other falsey value will be rendered
@@ -675,7 +637,6 @@
   }
 
   _onScroll (event) {
-// console.log('Grid.onScroll()', ++TMP_SCROLL_COUNT)
     // In certain edge-cases React dispatches an onScroll event with an invalid target.scrollLeft / target.scrollTop.
     // This invalid event can be detected by comparing event.target to this component's scrollable DOM element.
     // See issue #404 for more information.
@@ -746,10 +707,6 @@
     containerSize,
     currentOffset
   })
-// console.group('areVisibleCellIndicesInvalid()')
-// console.log('start index:', previousStartIndex, '~>', indices.start)
-// console.log('stop index:', previousStopIndex, '~>', indices.stop)
-// console.groupEnd()
 
   return (
     previousStartIndex !== indices.start ||
