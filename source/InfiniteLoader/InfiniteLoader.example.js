--- conflicted
+++ resolved
@@ -85,28 +85,13 @@
               className={styles.VirtualScroll}
               height={200}
               rowsCount={list.size}
-<<<<<<< HEAD
-            >
-              <VirtualScroll
-                className={styles.VirtualScroll}
-                height={200}
-                rowsCount={list.size}
-                rowHeight={30}
-                rowRenderer={this._rowRenderer}
-                scrollToIndex={randomScrollToIndex}
-                width={0}
-              />
-            </InfiniteLoader>
-          </AutoSizer>
-        </div>
-=======
               rowHeight={30}
               rowRenderer={this._rowRenderer}
               scrollToIndex={randomScrollToIndex}
+              width={0}
             />
           </InfiniteLoader>
         </AutoSizer>
->>>>>>> 1cb5af01
       </ContentBox>
     )
   }
