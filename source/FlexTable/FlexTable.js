/** @flow */
import cn from 'classnames'
import FlexColumn from './FlexColumn'
import React, { Component, PropTypes } from 'react'
import { findDOMNode } from 'react-dom'
import shouldPureComponentUpdate from 'react-pure-render/function'
import VirtualScroll from '../VirtualScroll'

export const SortDirection = {
  /**
   * Sort items in ascending order.
   * This means arranging from the lowest value to the highest (e.g. a-z, 0-9).
   */
  ASC: 'ASC',

  /**
   * Sort items in descending order.
   * This means arranging from the highest value to the lowest (e.g. z-a, 9-0).
   */
  DESC: 'DESC'
}

/**
 * Table component with fixed headers and virtualized rows for improved performance with large data sets.
 * This component expects explicit width, height, and padding parameters.
 */
export default class FlexTable extends Component {
  shouldComponentUpdate = shouldPureComponentUpdate

  static propTypes = {
    /** One or more FlexColumns describing the data displayed in this row */
    children: (props, propName, componentName) => {
      const children = React.Children.toArray(props.children)
      for (let i = 0; i < children.length; i++) {
        if (children[i].type !== FlexColumn) {
          return new Error(`FlexTable only accepts children of type FlexColumn`)
        }
      }
    },
    /** Optional CSS class name */
    className: PropTypes.string,
    /** Disable rendering the header at all */
    disableHeader: PropTypes.bool,
    /** Optional CSS class to apply to all column headers */
    headerClassName: PropTypes.string,
    /** Fixed height of header row */
    headerHeight: PropTypes.number.isRequired,
    /** Fixed/available height for out DOM element */
    height: PropTypes.number.isRequired,
    /** Horizontal padding of outer DOM element */
    horizontalPadding: PropTypes.number,
    /** Optional renderer to be used in place of table body rows when rowsCount is 0 */
    noRowsRenderer: PropTypes.func,
    /**
    * Optional callback when a column's header is clicked.
    * (dataKey: string): void
    */
    onHeaderClick: PropTypes.func,
    /**
     * Callback invoked when a user clicks on a table row.
     * (rowIndex: number): void
     */

    onRowClick: PropTypes.func,
    /**
     * Callback invoked with information about the slice of rows that were just rendered.
     * ({ startIndex, stopIndex }): void
     */
    onRowsRendered: PropTypes.func,
    /**
<<<<<<< HEAD
     * Number of rows to render above/below the visible bounds of the list.
     * These rows can help for smoother scrolling on touch devices.
     */
    overscanRowsCount: PropTypes.number,
=======
     * Callback invoked whenever the scroll offset changes within the inner scrollable region.
     * This callback can be used to sync scrolling between lists, tables, or grids.
     * ({ scrollTop }): void
     */
    onScroll: PropTypes.func.isRequired,
>>>>>>> 1cb5af01
    /**
     * Optional CSS class to apply to all table rows (including the header row).
     * This property can be a CSS class name (string) or a function that returns a class name.
     * If a function is provided its signature should be: (rowIndex: number): string
     */
    rowClassName: PropTypes.oneOfType([PropTypes.string, PropTypes.func]),
    /**
     * Callback responsible for returning a data row given an index.
     * (index: number): any
     */
    rowGetter: PropTypes.func.isRequired,
    /**
     * Either a fixed row height (number) or a function that returns the height of a row given its index.
     * (index: number): number
     */
    rowHeight: PropTypes.oneOfType([PropTypes.number, PropTypes.func]).isRequired,
    /** Number of rows in table. */
    rowsCount: PropTypes.number.isRequired,
    /** Row index to ensure visible (by forcefully scrolling if necessary) */
    scrollToIndex: PropTypes.number,
    /**
     * Sort function to be called if a sortable header is clicked.
     * (dataKey: string, sortDirection: SortDirection): void
     */
    sort: PropTypes.func,
    /** FlexTable data is currently sorted by this :dataKey (if it is sorted at all) */
    sortBy: PropTypes.string,
    /** FlexTable data is currently sorted in this direction (if it is sorted at all) */
    sortDirection: PropTypes.oneOf([SortDirection.ASC, SortDirection.DESC]),
    /** Vertical padding of outer DOM element */
    verticalPadding: PropTypes.number
  }

  static defaultProps = {
    disableHeader: false,
    horizontalPadding: 0,
    noRowsRenderer: () => null,
    onHeaderClick: () => null,
    onRowClick: () => null,
    onRowsRendered: () => null,
    onScroll: () => null,
    verticalPadding: 0
  }

  constructor (props) {
    super(props)

    this.state = {
      scrollbarWidth: 0
    }

    this._createRow = this._createRow.bind(this)
  }

  /**
   * See VirtualScroll#recomputeRowHeights
   */
  recomputeRowHeights () {
    this.refs.VirtualScroll.recomputeRowHeights()
  }

  /**
   * See VirtualScroll#scrollToRow
   */
  scrollToRow (scrollToIndex) {
    this.refs.VirtualScroll.scrollToRow(scrollToIndex)
  }

  /**
   * Set the :scrollTop position within the inner scroll container.
   * Normally it is best to let FlexTable manage this properties or to use a method like :scrollToRow.
   * This method enables FlexTable to be scroll-synced to another react-virtualized component though.
   * It is appropriate to use in that case.
   */
  setScrollTop (scrollTop) {
    this.refs.VirtualScroll.setScrollTop(scrollTop)
  }

  componentDidMount () {
    this._setScrollbarWidth()
  }

  componentDidUpdate () {
    this._setScrollbarWidth()
  }

  render () {
    const {
      className,
      disableHeader,
      headerHeight,
      height,
      noRowsRenderer,
      onRowsRendered,
<<<<<<< HEAD
      overscanRowsCount,
=======
      onScroll,
>>>>>>> 1cb5af01
      rowClassName,
      rowHeight,
      rowsCount,
      scrollToIndex,
      verticalPadding
    } = this.props
    const { scrollbarWidth } = this.state

    const availableRowsHeight = height - headerHeight - verticalPadding

    // This row-renderer wrapper function is necessary in order to trigger re-render when the
    // sort-by or sort-direction have changed (else VirtualScroll will not see any props changes)
    const rowRenderer = index => {
      return this._createRow(index)
    }

    const rowClass = rowClassName instanceof Function ? rowClassName(-1) : rowClassName

    return (
      <div
        className={cn('FlexTable', className)}
      >
        {!disableHeader && (
          <div
            className={cn('FlexTable__headerRow', rowClass)}
            style={{
              height: headerHeight,
              paddingRight: scrollbarWidth
            }}
          >
            {this._getRenderedHeaderRow()}
          </div>
        )}

        <VirtualScroll
          ref='VirtualScroll'
          height={availableRowsHeight}
          noRowsRenderer={noRowsRenderer}
          onRowsRendered={onRowsRendered}
<<<<<<< HEAD
          overscanRowsCount={overscanRowsCount}
=======
          onScroll={onScroll}
>>>>>>> 1cb5af01
          rowHeight={rowHeight}
          rowRenderer={rowRenderer}
          rowsCount={rowsCount}
          scrollToIndex={scrollToIndex}
        />
      </div>
    )
  }

  _createColumn (column, columnIndex, rowData, rowIndex) {
    const {
      cellClassName,
      cellDataGetter,
      columnData,
      dataKey,
      cellRenderer
    } = column.props
    const cellData = cellDataGetter(dataKey, rowData, columnData)
    const renderedCell = cellRenderer(cellData, dataKey, rowData, rowIndex, columnData)

    const style = this._getFlexStyleForColumn(column)

    const title = typeof renderedCell === 'string'
      ? renderedCell
      : null

    return (
      <div
        key={`Row${rowIndex}-Col${columnIndex}`}
        className={cn('FlexTable__rowColumn', cellClassName)}
        style={style}
      >
        <div
          className='FlexTable__truncatedColumnText'
          title={title}
        >
          {renderedCell}
        </div>
      </div>
    )
  }

  _createHeader (column, columnIndex) {
    const { headerClassName, onHeaderClick, sort, sortBy, sortDirection } = this.props
    const { dataKey, disableSort, label, columnData } = column.props
    const showSortIndicator = sortBy === dataKey
    const sortEnabled = !disableSort && sort

    const classNames = cn(
      'FlexTable__headerColumn',
      headerClassName,
      column.props.headerClassName,
      {
        'FlexTable__sortableHeaderColumn': sortEnabled
      }
    )
    const style = this._getFlexStyleForColumn(column)

    // If this is a sortable header, clicking it should update the table data's sorting.
    const newSortDirection = sortBy !== dataKey || sortDirection === SortDirection.DESC
      ? SortDirection.ASC
      : SortDirection.DESC
    const onClick = () => {
      sortEnabled && sort(dataKey, newSortDirection)
      onHeaderClick(dataKey, columnData)
    }

    return (
      <div
        key={`Header-Col${columnIndex}`}
        className={classNames}
        style={style}
        onClick={onClick}
      >
        <div
          className='FlexTable__headerTruncatedText'
          title={label}
        >
          {label}
        </div>
        {showSortIndicator &&
          <SortIndicator sortDirection={sortDirection} />
        }
      </div>
    )
  }

  _createRow (rowIndex) {
    const {
      children,
      onRowClick,
      rowClassName,
      rowGetter
    } = this.props

    const rowClass = rowClassName instanceof Function ? rowClassName(rowIndex) : rowClassName

    const renderedRow = React.Children.map(
      children,
      (column, columnIndex) => this._createColumn(
        column,
        columnIndex,
        rowGetter(rowIndex),
        rowIndex
      )
    )

    return (
      <div
        key={rowIndex}
        className={cn('FlexTable__row', rowClass)}
        onClick={() => onRowClick(rowIndex)}
        style={{
          height: this._getRowHeight(rowIndex)
        }}
      >
        {renderedRow}
      </div>
    )
  }

  /**
   * Determines the flex-shrink, flex-grow, and width values for a cell (header or column).
   */
  _getFlexStyleForColumn (column) {
    const flex = []
    flex.push(column.props.flexGrow)
    flex.push(column.props.flexShrink)
    flex.push(
      column.props.width
        ? `${column.props.width}px`
        : 'auto'
    )

    const flexValue = flex.join(' ')

    return {
      flex: flexValue,
      msFlex: flexValue,
      WebkitFlex: flexValue
    }
  }

  _getRenderedHeaderRow () {
    const { children, disableHeader } = this.props
    const items = disableHeader ? [] : children
    return React.Children.map(items, (column, columnIndex) =>
      this._createHeader(column, columnIndex)
    )
  }

  _getRowHeight (rowIndex) {
    const { rowHeight } = this.props

    return rowHeight instanceof Function
      ? rowHeight(rowIndex)
      : rowHeight
  }

  _setScrollbarWidth () {
    const VirtualScroll = findDOMNode(this.refs.VirtualScroll)
    const clientWidth = VirtualScroll.clientWidth || 0
    const offsetWidth = VirtualScroll.offsetWidth || 0
    const scrollbarWidth = offsetWidth - clientWidth

    this.setState({ scrollbarWidth })
  }
}

/**
 * Displayed beside a header to indicate that a FlexTable is currently sorted by this column.
 */
export function SortIndicator ({ sortDirection }) {
  const classNames = cn('FlexTable__sortableHeaderIcon', {
    'FlexTable__sortableHeaderIcon--ASC': sortDirection === SortDirection.ASC,
    'FlexTable__sortableHeaderIcon--DESC': sortDirection === SortDirection.DESC
  })

  return (
    <svg
      className={classNames}
      width={18}
      height={18}
      viewBox='0 0 24 24'
      xmlns='http://www.w3.org/2000/svg'
    >
      {sortDirection === SortDirection.ASC
        ? <path d='M7 14l5-5 5 5z'/>
        : <path d='M7 10l5 5 5-5z'/>
      }
      <path d='M0 0h24v24H0z' fill='none'/>
    </svg>
  )
}
SortIndicator.propTypes = {
  sortDirection: PropTypes.oneOf([SortDirection.ASC, SortDirection.DESC])
}<|MERGE_RESOLUTION|>--- conflicted
+++ resolved
@@ -67,19 +67,20 @@
      * ({ startIndex, stopIndex }): void
      */
     onRowsRendered: PropTypes.func,
-    /**
-<<<<<<< HEAD
-     * Number of rows to render above/below the visible bounds of the list.
-     * These rows can help for smoother scrolling on touch devices.
-     */
-    overscanRowsCount: PropTypes.number,
-=======
+
+    /**
      * Callback invoked whenever the scroll offset changes within the inner scrollable region.
      * This callback can be used to sync scrolling between lists, tables, or grids.
      * ({ scrollTop }): void
      */
     onScroll: PropTypes.func.isRequired,
->>>>>>> 1cb5af01
+
+    /**
+     * Number of rows to render above/below the visible bounds of the list.
+     * These rows can help for smoother scrolling on touch devices.
+     */
+    overscanRowsCount: PropTypes.number,
+
     /**
      * Optional CSS class to apply to all table rows (including the header row).
      * This property can be a CSS class name (string) or a function that returns a class name.
@@ -174,11 +175,8 @@
       height,
       noRowsRenderer,
       onRowsRendered,
-<<<<<<< HEAD
+      onScroll,
       overscanRowsCount,
-=======
-      onScroll,
->>>>>>> 1cb5af01
       rowClassName,
       rowHeight,
       rowsCount,
@@ -218,11 +216,8 @@
           height={availableRowsHeight}
           noRowsRenderer={noRowsRenderer}
           onRowsRendered={onRowsRendered}
-<<<<<<< HEAD
+          onScroll={onScroll}
           overscanRowsCount={overscanRowsCount}
-=======
-          onScroll={onScroll}
->>>>>>> 1cb5af01
           rowHeight={rowHeight}
           rowRenderer={rowRenderer}
           rowsCount={rowsCount}
