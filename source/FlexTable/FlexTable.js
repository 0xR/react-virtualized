--- conflicted
+++ resolved
@@ -220,12 +220,7 @@
   }
 
   _createHeader (column, columnIndex) {
-<<<<<<< HEAD
-    const { headerClassName, sort, sortBy, sortDirection } = this.props
-=======
     const { headerClassName, onHeaderClick, sort, sortBy, sortDirection } = this.props
-    const { styleSheet } = this.state
->>>>>>> 540a4713
     const { dataKey, disableSort, label } = column.props
     const showSortIndicator = sortBy === dataKey
     const sortEnabled = !disableSort && sort
