/** @flow */
<<<<<<< HEAD
import Grid from '../Grid'
=======
import {
  computeCellMetadataAndUpdateScrollOffsetHelper,
  createCallbackMemoizer,
  getOverscanIndices,
  getUpdatedOffsetForIndex,
  getVisibleCellIndices,
  initCellMetadata,
  updateScrollIndexHelper
} from '../utils'
import cn from 'classnames'
import raf from 'raf'
>>>>>>> 43b21e68
import React, { Component, PropTypes } from 'react'
import cn from 'classnames'
import shouldPureComponentUpdate from 'react-pure-render/function'

/**
 * It is inefficient to create and manage a large list of DOM elements within a scrolling container
 * if only a few of those elements are visible. The primary purpose of this component is to improve
 * performance by only rendering the DOM nodes that a user is able to see based on their current
 * scroll position.
 *
 * This component renders a virtualized list of elements with either fixed or dynamic heights.
 */
export default class VirtualScroll extends Component {
  shouldComponentUpdate = shouldPureComponentUpdate

  static propTypes = {
    /** Optional CSS class name */
    className: PropTypes.string,
    /** Height constraint for list (determines how many actual rows are rendered) */
    height: PropTypes.number.isRequired,
    /** Optional renderer to be used in place of rows when rowsCount is 0 */
    noRowsRenderer: PropTypes.func.isRequired,
    /**
     * Callback invoked with information about the slice of rows that were just rendered.
     * ({ startIndex, stopIndex }): void
     */
    onRowsRendered: PropTypes.func.isRequired,
    /**
     * Number of rows to render above/below the visible bounds of the list.
     * These rows can help for smoother scrolling on touch devices.
     */
    overscanRowsCount: PropTypes.number.isRequired,
    /**
     * Callback invoked whenever the scroll offset changes within the inner scrollable region.
     * This callback can be used to sync scrolling between lists, tables, or grids.
     * ({ scrollTop }): void
     */
    onScroll: PropTypes.func.isRequired,
    /**
     * Either a fixed row height (number) or a function that returns the height of a row given its index.
     * (index: number): number
     */
    rowHeight: PropTypes.oneOfType([PropTypes.number, PropTypes.func]).isRequired,
    /** Responsbile for rendering a row given an index */
    rowRenderer: PropTypes.func.isRequired,
    /** Number of rows in list. */
    rowsCount: PropTypes.number.isRequired,
    /** Row index to ensure visible (by forcefully scrolling if necessary) */
    scrollToIndex: PropTypes.number,
    /** Width of list */
    width: PropTypes.number.isRequired
  }

  static defaultProps = {
    noRowsRenderer: () => null,
    onRowsRendered: () => null,
    onScroll: () => null,
    overscanRowsCount: 10
  }

<<<<<<< HEAD
=======
  constructor (props, context) {
    super(props, context)

    this.state = {
      computeCellMetadataOnNextUpdate: false,
      isScrolling: false,
      scrollTop: 0
    }

    // Invokes onRowsRendered callback only when start/stop row indices change
    this._onRowsRenderedMemoizer = createCallbackMemoizer()
    this._onScrollMemoizer = createCallbackMemoizer(false)

    // Bind functions to instance so they don't lose context when passed around
    this._computeCellMetadata = this._computeCellMetadata.bind(this)
    this._invokeOnRowsRenderedHelper = this._invokeOnRowsRenderedHelper.bind(this)
    this._onKeyPress = this._onKeyPress.bind(this)
    this._onScroll = this._onScroll.bind(this)
    this._updateScrollTopForScrollToIndex = this._updateScrollTopForScrollToIndex.bind(this)
  }

>>>>>>> 43b21e68
  /**
   * See Grid#recomputeGridSize
   */
  recomputeRowHeights () {
    this.refs.Grid.recomputeGridSize()
  }

  /**
   * See Grid#scrollToCell
   */
  scrollToRow (scrollToIndex) {
    this.refs.Grid.scrollToCell({
      scrollToColumn: 0,
      scrollToRow: scrollToIndex
    })
  }

  /**
   * See Grid#setScrollPosition
   */
  setScrollTop (scrollTop) {
<<<<<<< HEAD
    this.refs.Grid.setScrollPosition({
      scrollLeft: 0,
      scrollTop
=======
    scrollTop = Number.isNaN(scrollTop) ? 0 : scrollTop

    this.setState({ scrollTop })
  }

  componentDidMount () {
    const { scrollToIndex } = this.props

    if (scrollToIndex >= 0) {
      // Without setImmediate() the initial scrollingContainer.scrollTop assignment doesn't work
      this._scrollTopId = setImmediate(() => {
        this._scrollTopId = null
        this._updateScrollTopForScrollToIndex()
      })
    }

    // Update onRowsRendered callback
    this._invokeOnRowsRenderedHelper()
  }

  componentDidUpdate (prevProps, prevState) {
    const { height, rowsCount, rowHeight, scrollToIndex } = this.props
    const { scrollTop } = this.state

    // Make sure any changes to :scrollTop (from :scrollToIndex) get applied
    if (scrollTop >= 0 && scrollTop !== prevState.scrollTop) {
      this.refs.scrollingContainer.scrollTop = scrollTop
    }

    // Update scrollTop if appropriate
    updateScrollIndexHelper({
      cellsCount: rowsCount,
      cellMetadata: this._cellMetadata,
      cellSize: rowHeight,
      previousCellsCount: prevProps.rowsCount,
      previousCellSize: prevProps.rowHeight,
      previousScrollToIndex: prevProps.scrollToIndex,
      previousSize: prevProps.height,
      scrollOffset: scrollTop,
      scrollToIndex,
      size: height,
      updateScrollIndexCallback: this._updateScrollTopForScrollToIndex
    })

    // Update onRowsRendered callback if start/stop indices have changed
    this._invokeOnRowsRenderedHelper()
  }

  componentWillMount () {
    this._computeCellMetadata(this.props)
  }

  componentWillUnmount () {
    if (this._disablePointerEventsTimeoutId) {
      clearTimeout(this._disablePointerEventsTimeoutId)
    }
    if (this._scrollTopId) {
      clearImmediate(this._scrollTopId)
    }
    if (this._setNextStateAnimationFrameId) {
      raf.cancel(this._setNextStateAnimationFrameId)
    }
  }

  componentWillUpdate (nextProps, nextState) {
    if (
      nextProps.rowsCount === 0 &&
      nextState.scrollTop !== 0
    ) {
      this.setState({ scrollTop: 0 })
    }

    computeCellMetadataAndUpdateScrollOffsetHelper({
      cellsCount: this.props.rowsCount,
      cellSize: this.props.rowHeight,
      computeMetadataCallback: this._computeCellMetadata,
      computeMetadataCallbackProps: nextProps,
      computeMetadataOnNextUpdate: nextState.computeCellMetadataOnNextUpdate,
      nextCellsCount: nextProps.rowsCount,
      nextCellSize: nextProps.rowHeight,
      nextScrollToIndex: nextProps.scrollToIndex,
      scrollToIndex: this.props.scrollToIndex,
      updateScrollOffsetForScrollToIndex: this._updateScrollTopForScrollToIndex
    })

    this.setState({
      computeCellMetadataOnNextUpdate: false
>>>>>>> 43b21e68
    })
  }

  render () {
    const {
      className,
      height,
      noRowsRenderer,
<<<<<<< HEAD
      onRowsRendered,
      onScroll,
      rowHeight,
      rowRenderer,
=======
      overscanRowsCount,
>>>>>>> 43b21e68
      rowsCount,
      scrollToIndex,
      width
    } = this.props

<<<<<<< HEAD
    const classNames = cn('VirtualScroll', className)

    return (
      <Grid
        ref='Grid'
        className={classNames}
        columnWidth={width}
        columnsCount={1}
        height={height}
        noContentRenderer={noRowsRenderer}
        onScroll={({ scrollTop }) => onScroll({ scrollTop })}
        onSectionRendered={({ rowStartIndex, rowStopIndex }) => onRowsRendered({
          startIndex: rowStartIndex,
          stopIndex: rowStopIndex
        })}
        renderCell={({ columnIndex, rowIndex }) => rowRenderer(rowIndex)}
        rowHeight={rowHeight}
        rowsCount={rowsCount}
        scrollToRow={scrollToIndex}
        width={width}
      />
    )
  }
=======
    const {
      isScrolling,
      scrollTop
    } = this.state

    let childrenToDisplay = []

    // Render only enough rows to cover the visible (vertical) area of the table.
    if (height > 0) {
      let {
        start,
        stop
      } = getVisibleCellIndices({
        cellsCount: rowsCount,
        cellMetadata: this._cellMetadata,
        containerSize: height,
        currentOffset: scrollTop
      })

      // Store for onRowsRendered callback in componentDidUpdate
      this._renderedStartIndex = start
      this._renderedStopIndex = stop

      const {
        overscanStartIndex,
        overscanStopIndex
      } = getOverscanIndices({
        cellsCount: rowsCount,
        overscanCellsCount: overscanRowsCount,
        startIndex: start,
        stopIndex: stop
      })

      start = overscanStartIndex
      stop = overscanStopIndex

      for (let i = start; i <= stop; i++) {
        let datum = this._cellMetadata[i]
        let child = rowRenderer(i)
        child = (
          <div
            key={i}
            className='VirtualScroll__row'
            style={{
              top: datum.offset,
              width: '100%',
              height: this._getRowHeight(i)
            }}
          >
            {child}
          </div>
        )

        childrenToDisplay.push(child)
      }
    }

    return (
      <div
        ref='scrollingContainer'
        className={cn('VirtualScroll', className)}
        onKeyDown={this._onKeyPress}
        onScroll={this._onScroll}
        tabIndex={0}
        style={{
          height: height
        }}
      >
        {rowsCount > 0 &&
          <div
            className='VirtualScroll__innerScrollContainer'
            style={{
              height: this._getTotalRowsHeight(),
              maxHeight: this._getTotalRowsHeight(),
              pointerEvents: isScrolling ? 'none' : 'auto'
            }}
          >
            {childrenToDisplay}
          </div>
        }
        {rowsCount === 0 &&
          noRowsRenderer()
        }
      </div>
    )
  }

  /* ---------------------------- Helper methods ---------------------------- */

  _computeCellMetadata (props) {
    const { rowHeight, rowsCount } = props

    this._cellMetadata = initCellMetadata({
      cellsCount: rowsCount,
      size: rowHeight
    })
  }

  _getRowHeight (index) {
    const { rowHeight } = this.props

    return rowHeight instanceof Function
      ? rowHeight(index)
      : rowHeight
  }

  _getTotalRowsHeight () {
    if (this._cellMetadata.length === 0) {
      return 0
    }

    const datum = this._cellMetadata[this._cellMetadata.length - 1]
    return datum.offset + datum.size
  }

  _invokeOnRowsRenderedHelper () {
    const { onRowsRendered, overscanRowsCount, rowsCount } = this.props

    const startIndex = this._renderedStartIndex
    const stopIndex = this._renderedStopIndex

    const {
      overscanStartIndex,
      overscanStopIndex
    } = getOverscanIndices({
      cellsCount: rowsCount,
      overscanCellsCount: overscanRowsCount,
      startIndex,
      stopIndex
    })

    this._onRowsRenderedMemoizer({
      callback: onRowsRendered,
      indices: {
        overscanStartIndex,
        overscanStopIndex,
        startIndex,
        stopIndex
      }
    })
  }

  /**
   * Updates the state during the next animation frame.
   * Use this method to avoid multiple renders in a small span of time.
   * This helps performance for bursty events (like onScroll).
   */
  _setNextState (state) {
    if (this._setNextStateAnimationFrameId) {
      raf.cancel(this._setNextStateAnimationFrameId)
    }

    this._setNextStateAnimationFrameId = raf(() => {
      this._setNextStateAnimationFrameId = null
      this.setState(state)
    })
  }

  _setNextStateForScrollHelper ({ scrollTop }) {
    // Certain devices (like Apple touchpad) rapid-fire duplicate events.
    // Don't force a re-render if this is the case.
    if (this.state.scrollTop === scrollTop) {
      return
    }

    // Prevent pointer events from interrupting a smooth scroll
    this._temporarilyDisablePointerEvents()

    // The mouse may move faster then the animation frame does.
    // Use requestAnimationFrame to avoid over-updating.
    this._setNextState({
      isScrolling: true,
      scrollTop
    })
  }

  _stopEvent (event) {
    event.preventDefault()
  }

  /**
   * Sets an :isScrolling flag for a small window of time.
   * This flag is used to disable pointer events on the scrollable portion of the table (the rows).
   * This prevents jerky/stuttery mouse-wheel scrolling.
   */
  _temporarilyDisablePointerEvents () {
    if (this._disablePointerEventsTimeoutId) {
      clearTimeout(this._disablePointerEventsTimeoutId)
    }

    this._disablePointerEventsTimeoutId = setTimeout(() => {
      this._disablePointerEventsTimeoutId = null
      this.setState({
        isScrolling: false
      })
    }, IS_SCROLLING_TIMEOUT)
  }

  /**
   * Calculates and adjusts scrollTop if necessary to ensure that the row at the specified index is visible.
   */
  _updateScrollTopForScrollToIndex (scrollToIndexOverride) {
    const scrollToIndex = scrollToIndexOverride !== undefined
      ? scrollToIndexOverride
      : this.props.scrollToIndex

    const { height } = this.props
    const { scrollTop } = this.state

    if (scrollToIndex >= 0) {
      const calculatedScrollTop = getUpdatedOffsetForIndex({
        cellMetadata: this._cellMetadata,
        containerSize: height,
        currentOffset: scrollTop,
        targetIndex: scrollToIndex
      })

      if (scrollTop !== calculatedScrollTop) {
        this.setState({ scrollTop: calculatedScrollTop })
      }
    }
  }

  /* ---------------------------- Event Handlers ---------------------------- */

  _onKeyPress (event) {
    const { height, rowsCount } = this.props
    const { scrollTop } = this.state

    let start, datum, newScrollTop

    if (rowsCount === 0) {
      return
    }

    switch (event.key) {
      case 'ArrowDown':
        this._stopEvent(event) // Prevent key from also scrolling surrounding window

        start = getVisibleCellIndices({
          cellsCount: rowsCount,
          cellMetadata: this._cellMetadata,
          containerSize: height,
          currentOffset: scrollTop
        }).start
        datum = this._cellMetadata[start]
        newScrollTop = Math.min(
          this._getTotalRowsHeight() - height,
          scrollTop + datum.size
        )

        this.setState({
          scrollTop: newScrollTop
        })
        break
      case 'ArrowUp':
        this._stopEvent(event) // Prevent key from also scrolling surrounding window

        start = getVisibleCellIndices({
          cellsCount: rowsCount,
          cellMetadata: this._cellMetadata,
          containerSize: height,
          currentOffset: scrollTop
        }).start

        this.scrollToRow(Math.max(0, start - 1))
        break
    }
  }

  _onScroll (event) {
    // In certain edge-cases React dispatches an onScroll event with an invalid target.scrollTop.
    // This invalid event can be detected by comparing event.target to this component's scrollable DOM element.
    // See issue #404 for more information.
    if (event.target !== this.refs.scrollingContainer) {
      return
    }

    // When this component is shrunk drastically, React dispatches a series of back-to-back scroll events,
    // Gradually converging on a scrollTop that is within the bounds of the new, smaller height.
    // This causes a series of rapid renders that is slow for long lists.
    // We can avoid that by doing some simple bounds checking to ensure that scrollTop never exceeds the total height.
    const { height, onScroll } = this.props
    const totalRowsHeight = this._getTotalRowsHeight()
    const scrollTop = Math.min(totalRowsHeight - height, event.target.scrollTop)

    this._setNextStateForScrollHelper({ scrollTop })

    this._onScrollMemoizer({
      callback: onScroll,
      indices: {
        scrollTop
      }
    })
  }
>>>>>>> 43b21e68
}<|MERGE_RESOLUTION|>--- conflicted
+++ resolved
@@ -1,19 +1,5 @@
 /** @flow */
-<<<<<<< HEAD
 import Grid from '../Grid'
-=======
-import {
-  computeCellMetadataAndUpdateScrollOffsetHelper,
-  createCallbackMemoizer,
-  getOverscanIndices,
-  getUpdatedOffsetForIndex,
-  getVisibleCellIndices,
-  initCellMetadata,
-  updateScrollIndexHelper
-} from '../utils'
-import cn from 'classnames'
-import raf from 'raf'
->>>>>>> 43b21e68
 import React, { Component, PropTypes } from 'react'
 import cn from 'classnames'
 import shouldPureComponentUpdate from 'react-pure-render/function'
@@ -74,30 +60,6 @@
     overscanRowsCount: 10
   }
 
-<<<<<<< HEAD
-=======
-  constructor (props, context) {
-    super(props, context)
-
-    this.state = {
-      computeCellMetadataOnNextUpdate: false,
-      isScrolling: false,
-      scrollTop: 0
-    }
-
-    // Invokes onRowsRendered callback only when start/stop row indices change
-    this._onRowsRenderedMemoizer = createCallbackMemoizer()
-    this._onScrollMemoizer = createCallbackMemoizer(false)
-
-    // Bind functions to instance so they don't lose context when passed around
-    this._computeCellMetadata = this._computeCellMetadata.bind(this)
-    this._invokeOnRowsRenderedHelper = this._invokeOnRowsRenderedHelper.bind(this)
-    this._onKeyPress = this._onKeyPress.bind(this)
-    this._onScroll = this._onScroll.bind(this)
-    this._updateScrollTopForScrollToIndex = this._updateScrollTopForScrollToIndex.bind(this)
-  }
-
->>>>>>> 43b21e68
   /**
    * See Grid#recomputeGridSize
    */
@@ -119,100 +81,9 @@
    * See Grid#setScrollPosition
    */
   setScrollTop (scrollTop) {
-<<<<<<< HEAD
-    this.refs.Grid.setScrollPosition({
-      scrollLeft: 0,
-      scrollTop
-=======
     scrollTop = Number.isNaN(scrollTop) ? 0 : scrollTop
 
     this.setState({ scrollTop })
-  }
-
-  componentDidMount () {
-    const { scrollToIndex } = this.props
-
-    if (scrollToIndex >= 0) {
-      // Without setImmediate() the initial scrollingContainer.scrollTop assignment doesn't work
-      this._scrollTopId = setImmediate(() => {
-        this._scrollTopId = null
-        this._updateScrollTopForScrollToIndex()
-      })
-    }
-
-    // Update onRowsRendered callback
-    this._invokeOnRowsRenderedHelper()
-  }
-
-  componentDidUpdate (prevProps, prevState) {
-    const { height, rowsCount, rowHeight, scrollToIndex } = this.props
-    const { scrollTop } = this.state
-
-    // Make sure any changes to :scrollTop (from :scrollToIndex) get applied
-    if (scrollTop >= 0 && scrollTop !== prevState.scrollTop) {
-      this.refs.scrollingContainer.scrollTop = scrollTop
-    }
-
-    // Update scrollTop if appropriate
-    updateScrollIndexHelper({
-      cellsCount: rowsCount,
-      cellMetadata: this._cellMetadata,
-      cellSize: rowHeight,
-      previousCellsCount: prevProps.rowsCount,
-      previousCellSize: prevProps.rowHeight,
-      previousScrollToIndex: prevProps.scrollToIndex,
-      previousSize: prevProps.height,
-      scrollOffset: scrollTop,
-      scrollToIndex,
-      size: height,
-      updateScrollIndexCallback: this._updateScrollTopForScrollToIndex
-    })
-
-    // Update onRowsRendered callback if start/stop indices have changed
-    this._invokeOnRowsRenderedHelper()
-  }
-
-  componentWillMount () {
-    this._computeCellMetadata(this.props)
-  }
-
-  componentWillUnmount () {
-    if (this._disablePointerEventsTimeoutId) {
-      clearTimeout(this._disablePointerEventsTimeoutId)
-    }
-    if (this._scrollTopId) {
-      clearImmediate(this._scrollTopId)
-    }
-    if (this._setNextStateAnimationFrameId) {
-      raf.cancel(this._setNextStateAnimationFrameId)
-    }
-  }
-
-  componentWillUpdate (nextProps, nextState) {
-    if (
-      nextProps.rowsCount === 0 &&
-      nextState.scrollTop !== 0
-    ) {
-      this.setState({ scrollTop: 0 })
-    }
-
-    computeCellMetadataAndUpdateScrollOffsetHelper({
-      cellsCount: this.props.rowsCount,
-      cellSize: this.props.rowHeight,
-      computeMetadataCallback: this._computeCellMetadata,
-      computeMetadataCallbackProps: nextProps,
-      computeMetadataOnNextUpdate: nextState.computeCellMetadataOnNextUpdate,
-      nextCellsCount: nextProps.rowsCount,
-      nextCellSize: nextProps.rowHeight,
-      nextScrollToIndex: nextProps.scrollToIndex,
-      scrollToIndex: this.props.scrollToIndex,
-      updateScrollOffsetForScrollToIndex: this._updateScrollTopForScrollToIndex
-    })
-
-    this.setState({
-      computeCellMetadataOnNextUpdate: false
->>>>>>> 43b21e68
-    })
   }
 
   render () {
@@ -220,20 +91,16 @@
       className,
       height,
       noRowsRenderer,
-<<<<<<< HEAD
       onRowsRendered,
       onScroll,
       rowHeight,
       rowRenderer,
-=======
       overscanRowsCount,
->>>>>>> 43b21e68
       rowsCount,
       scrollToIndex,
       width
     } = this.props
 
-<<<<<<< HEAD
     const classNames = cn('VirtualScroll', className)
 
     return (
@@ -245,10 +112,13 @@
         height={height}
         noContentRenderer={noRowsRenderer}
         onScroll={({ scrollTop }) => onScroll({ scrollTop })}
-        onSectionRendered={({ rowStartIndex, rowStopIndex }) => onRowsRendered({
+        onSectionRendered={({ rowOverscanStartIndex, rowOverscanStopIndex, rowStartIndex, rowStopIndex }) => onRowsRendered({
+          overscanStartIndex: rowOverscanStartIndex,
+          overscanStopIndex: rowOverscanStopIndex,
           startIndex: rowStartIndex,
           stopIndex: rowStopIndex
         })}
+        overscanRowsCount={overscanRowsCount}
         renderCell={({ columnIndex, rowIndex }) => rowRenderer(rowIndex)}
         rowHeight={rowHeight}
         rowsCount={rowsCount}
@@ -257,301 +127,4 @@
       />
     )
   }
-=======
-    const {
-      isScrolling,
-      scrollTop
-    } = this.state
-
-    let childrenToDisplay = []
-
-    // Render only enough rows to cover the visible (vertical) area of the table.
-    if (height > 0) {
-      let {
-        start,
-        stop
-      } = getVisibleCellIndices({
-        cellsCount: rowsCount,
-        cellMetadata: this._cellMetadata,
-        containerSize: height,
-        currentOffset: scrollTop
-      })
-
-      // Store for onRowsRendered callback in componentDidUpdate
-      this._renderedStartIndex = start
-      this._renderedStopIndex = stop
-
-      const {
-        overscanStartIndex,
-        overscanStopIndex
-      } = getOverscanIndices({
-        cellsCount: rowsCount,
-        overscanCellsCount: overscanRowsCount,
-        startIndex: start,
-        stopIndex: stop
-      })
-
-      start = overscanStartIndex
-      stop = overscanStopIndex
-
-      for (let i = start; i <= stop; i++) {
-        let datum = this._cellMetadata[i]
-        let child = rowRenderer(i)
-        child = (
-          <div
-            key={i}
-            className='VirtualScroll__row'
-            style={{
-              top: datum.offset,
-              width: '100%',
-              height: this._getRowHeight(i)
-            }}
-          >
-            {child}
-          </div>
-        )
-
-        childrenToDisplay.push(child)
-      }
-    }
-
-    return (
-      <div
-        ref='scrollingContainer'
-        className={cn('VirtualScroll', className)}
-        onKeyDown={this._onKeyPress}
-        onScroll={this._onScroll}
-        tabIndex={0}
-        style={{
-          height: height
-        }}
-      >
-        {rowsCount > 0 &&
-          <div
-            className='VirtualScroll__innerScrollContainer'
-            style={{
-              height: this._getTotalRowsHeight(),
-              maxHeight: this._getTotalRowsHeight(),
-              pointerEvents: isScrolling ? 'none' : 'auto'
-            }}
-          >
-            {childrenToDisplay}
-          </div>
-        }
-        {rowsCount === 0 &&
-          noRowsRenderer()
-        }
-      </div>
-    )
-  }
-
-  /* ---------------------------- Helper methods ---------------------------- */
-
-  _computeCellMetadata (props) {
-    const { rowHeight, rowsCount } = props
-
-    this._cellMetadata = initCellMetadata({
-      cellsCount: rowsCount,
-      size: rowHeight
-    })
-  }
-
-  _getRowHeight (index) {
-    const { rowHeight } = this.props
-
-    return rowHeight instanceof Function
-      ? rowHeight(index)
-      : rowHeight
-  }
-
-  _getTotalRowsHeight () {
-    if (this._cellMetadata.length === 0) {
-      return 0
-    }
-
-    const datum = this._cellMetadata[this._cellMetadata.length - 1]
-    return datum.offset + datum.size
-  }
-
-  _invokeOnRowsRenderedHelper () {
-    const { onRowsRendered, overscanRowsCount, rowsCount } = this.props
-
-    const startIndex = this._renderedStartIndex
-    const stopIndex = this._renderedStopIndex
-
-    const {
-      overscanStartIndex,
-      overscanStopIndex
-    } = getOverscanIndices({
-      cellsCount: rowsCount,
-      overscanCellsCount: overscanRowsCount,
-      startIndex,
-      stopIndex
-    })
-
-    this._onRowsRenderedMemoizer({
-      callback: onRowsRendered,
-      indices: {
-        overscanStartIndex,
-        overscanStopIndex,
-        startIndex,
-        stopIndex
-      }
-    })
-  }
-
-  /**
-   * Updates the state during the next animation frame.
-   * Use this method to avoid multiple renders in a small span of time.
-   * This helps performance for bursty events (like onScroll).
-   */
-  _setNextState (state) {
-    if (this._setNextStateAnimationFrameId) {
-      raf.cancel(this._setNextStateAnimationFrameId)
-    }
-
-    this._setNextStateAnimationFrameId = raf(() => {
-      this._setNextStateAnimationFrameId = null
-      this.setState(state)
-    })
-  }
-
-  _setNextStateForScrollHelper ({ scrollTop }) {
-    // Certain devices (like Apple touchpad) rapid-fire duplicate events.
-    // Don't force a re-render if this is the case.
-    if (this.state.scrollTop === scrollTop) {
-      return
-    }
-
-    // Prevent pointer events from interrupting a smooth scroll
-    this._temporarilyDisablePointerEvents()
-
-    // The mouse may move faster then the animation frame does.
-    // Use requestAnimationFrame to avoid over-updating.
-    this._setNextState({
-      isScrolling: true,
-      scrollTop
-    })
-  }
-
-  _stopEvent (event) {
-    event.preventDefault()
-  }
-
-  /**
-   * Sets an :isScrolling flag for a small window of time.
-   * This flag is used to disable pointer events on the scrollable portion of the table (the rows).
-   * This prevents jerky/stuttery mouse-wheel scrolling.
-   */
-  _temporarilyDisablePointerEvents () {
-    if (this._disablePointerEventsTimeoutId) {
-      clearTimeout(this._disablePointerEventsTimeoutId)
-    }
-
-    this._disablePointerEventsTimeoutId = setTimeout(() => {
-      this._disablePointerEventsTimeoutId = null
-      this.setState({
-        isScrolling: false
-      })
-    }, IS_SCROLLING_TIMEOUT)
-  }
-
-  /**
-   * Calculates and adjusts scrollTop if necessary to ensure that the row at the specified index is visible.
-   */
-  _updateScrollTopForScrollToIndex (scrollToIndexOverride) {
-    const scrollToIndex = scrollToIndexOverride !== undefined
-      ? scrollToIndexOverride
-      : this.props.scrollToIndex
-
-    const { height } = this.props
-    const { scrollTop } = this.state
-
-    if (scrollToIndex >= 0) {
-      const calculatedScrollTop = getUpdatedOffsetForIndex({
-        cellMetadata: this._cellMetadata,
-        containerSize: height,
-        currentOffset: scrollTop,
-        targetIndex: scrollToIndex
-      })
-
-      if (scrollTop !== calculatedScrollTop) {
-        this.setState({ scrollTop: calculatedScrollTop })
-      }
-    }
-  }
-
-  /* ---------------------------- Event Handlers ---------------------------- */
-
-  _onKeyPress (event) {
-    const { height, rowsCount } = this.props
-    const { scrollTop } = this.state
-
-    let start, datum, newScrollTop
-
-    if (rowsCount === 0) {
-      return
-    }
-
-    switch (event.key) {
-      case 'ArrowDown':
-        this._stopEvent(event) // Prevent key from also scrolling surrounding window
-
-        start = getVisibleCellIndices({
-          cellsCount: rowsCount,
-          cellMetadata: this._cellMetadata,
-          containerSize: height,
-          currentOffset: scrollTop
-        }).start
-        datum = this._cellMetadata[start]
-        newScrollTop = Math.min(
-          this._getTotalRowsHeight() - height,
-          scrollTop + datum.size
-        )
-
-        this.setState({
-          scrollTop: newScrollTop
-        })
-        break
-      case 'ArrowUp':
-        this._stopEvent(event) // Prevent key from also scrolling surrounding window
-
-        start = getVisibleCellIndices({
-          cellsCount: rowsCount,
-          cellMetadata: this._cellMetadata,
-          containerSize: height,
-          currentOffset: scrollTop
-        }).start
-
-        this.scrollToRow(Math.max(0, start - 1))
-        break
-    }
-  }
-
-  _onScroll (event) {
-    // In certain edge-cases React dispatches an onScroll event with an invalid target.scrollTop.
-    // This invalid event can be detected by comparing event.target to this component's scrollable DOM element.
-    // See issue #404 for more information.
-    if (event.target !== this.refs.scrollingContainer) {
-      return
-    }
-
-    // When this component is shrunk drastically, React dispatches a series of back-to-back scroll events,
-    // Gradually converging on a scrollTop that is within the bounds of the new, smaller height.
-    // This causes a series of rapid renders that is slow for long lists.
-    // We can avoid that by doing some simple bounds checking to ensure that scrollTop never exceeds the total height.
-    const { height, onScroll } = this.props
-    const totalRowsHeight = this._getTotalRowsHeight()
-    const scrollTop = Math.min(totalRowsHeight - height, event.target.scrollTop)
-
-    this._setNextStateForScrollHelper({ scrollTop })
-
-    this._onScrollMemoizer({
-      callback: onScroll,
-      indices: {
-        scrollTop
-      }
-    })
-  }
->>>>>>> 43b21e68
 }