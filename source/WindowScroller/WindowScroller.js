--- conflicted
+++ resolved
@@ -37,8 +37,8 @@
       : 0
 
     this.state = {
+      height,
       isScrolling: false,
-      height,
       scrollTop: 0
     }
 
@@ -47,49 +47,29 @@
     this._enablePointerEventsAfterDelayCallback = this._enablePointerEventsAfterDelayCallback.bind(this)
   }
 
-<<<<<<< HEAD
-  updatePosition () {
-    // Subtract documentElement top to handle edge-case where a user is navigating back (history) from an already-scrolled bage.
-    // In this case the body's top position will be a negative number and this element's top will be increased (by that amount).
-    this._positionFromTop =
-      ReactDOM.findDOMNode(this).getBoundingClientRect().top -
-      document.documentElement.getBoundingClientRect().top
-  }
-
-  componentDidMount () {
-    const { height } = this.state
-
-    this.updatePosition()
-=======
-  // Can’t really use defaultProps for `window` without breaking server-side rendering
   get scrollElement () {
     return this.props.scrollElement || window
   }
 
+  updatePosition () {
+    this._updateDimensions()
+  }
+
   componentDidMount () {
     this._updateDimensions()
+
     registerScrollListener(this, this.scrollElement)
+
     window.addEventListener('resize', this._onResizeWindow, false)
   }
->>>>>>> c86015ed
 
   componentWillReceiveProps (nextProps) {
-    if (nextProps.scrollElement && nextProps.scrollElement !== this.scrollElement) {
-      this._updateDimensions(nextProps.scrollElement)
+    if (nextProps.scrollElement !== this.scrollElement) {
+      this._updateDimensions(nextProps.scrollElement || window)
+
       unregisterScrollListener(this, this.scrollElement)
-      registerScrollListener(this, nextProps.scrollElement)
-    } else if (!nextProps.scrollElement && this.scrollElement !== window) {
-      this._updateDimensions(window)
-      unregisterScrollListener(this, this.scrollElement)
-      registerScrollListener(this, window)
+      registerScrollListener(this, nextProps.scrollElement || window)
     }
-<<<<<<< HEAD
-
-    registerScrollListener(this)
-
-    window.addEventListener('resize', this._onResizeWindow, false)
-=======
->>>>>>> c86015ed
   }
 
   componentWillUnmount () {
@@ -113,39 +93,31 @@
     return shallowCompare(this, nextProps, nextState)
   }
 
-  _updateDimensions (scrollElement = this.scrollElement) {
-    const { height } = this.state
-
-    this._positionFromTop = getPositionFromTop(ReactDOM.findDOMNode(this), scrollElement)
-
-    const newHeight = getHeight(scrollElement)
-    if (height !== newHeight) {
-      this.setState({
-        height: newHeight
-      })
-    }
-  }
-
   _enablePointerEventsAfterDelayCallback () {
     this.setState({
       isScrolling: false
     })
   }
 
+  _updateDimensions (scrollElement = this.scrollElement) {
+    const { onResize } = this.props
+    const { height } = this.state
+
+    this._positionFromTop = getPositionFromTop(ReactDOM.findDOMNode(this), scrollElement)
+
+    const newHeight = getHeight(scrollElement)
+
+    if (height !== newHeight) {
+      this.setState({
+        height: newHeight
+      })
+
+      onResize({ height: newHeight })
+    }
+  }
+
   _onResizeWindow (event) {
-    const { onResize } = this.props
-
-<<<<<<< HEAD
-    this.updatePosition()
-
-    const height = window.innerHeight || 0
-=======
-    const height = getHeight(this.scrollElement)
->>>>>>> c86015ed
-
-    this.setState({ height })
-
-    onResize({ height })
+    this._updateDimensions()
   }
 
   _onScrollWindow (event) {
